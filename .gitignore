--- conflicted
+++ resolved
@@ -2,9 +2,6 @@
 01-intro/models
 .ipynb_checkpoints
 .bin
-<<<<<<< HEAD
 .venv
 .idea
-=======
-*.db
->>>>>>> 74c02d18
+*.db