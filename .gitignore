01-intro/data/
01-intro/models
.ipynb_checkpoints
.bin
<<<<<<< HEAD
.venv
.idea
*.db
=======
*.db

*.parquet
*.html
*.csv

.venv
venv
.idea
>>>>>>> 58fab9eb
<|MERGE_RESOLUTION|>--- conflicted
+++ resolved
@@ -2,18 +2,10 @@
 01-intro/models
 .ipynb_checkpoints
 .bin
-<<<<<<< HEAD
 .venv
 .idea
-*.db
-=======
 *.db
 
 *.parquet
 *.html
-*.csv
-
-.venv
-venv
-.idea
->>>>>>> 58fab9eb
+*.csv